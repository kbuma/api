from fastapi import Query
<<<<<<< HEAD
from mp_api.core.query_operator import STORE_PARAMS, QueryOperator
from emmet.core.xas import Edge, Type
=======
from maggma.api.query_operator import QueryOperator
from maggma.api.utils import STORE_PARAMS
from mp_api.routes.xas.models import Edge, XASType
>>>>>>> cafbc1dd
from pymatgen.core.periodic_table import Element
from typing import Optional


class XASQuery(QueryOperator):
    def query(
        self,
        edge: Edge = Query(None, title="XAS Edge"),
        spectrum_type: Type = Query(None, title="Spectrum Type"),
        absorbing_element: Element = Query(None, title="Absorbing Element"),
    ) -> STORE_PARAMS:
        """
        Query parameters unique to XAS
        """
        query = {
            "edge": edge.value if edge else None,
            "absorbing_element": str(absorbing_element) if absorbing_element else None,
            "spectrum_type": str(spectrum_type.value) if spectrum_type else None,
        }
        query = {k: v for k, v in query.items() if v}

        return {"criteria": query} if len(query) > 0 else {}

    def ensure_indexes(self):
        keys = ["edge", "absorbing_element", "spectrum_type"]
        return [(key, False) for key in keys]


class XASTaskIDQuery(QueryOperator):
    """
    Method to generate a query for XAS data given a list of task_ids
    """

    def query(
        self, task_ids: Optional[str] = Query(None, description="Comma-separated list of task_ids to query on"),
    ) -> STORE_PARAMS:

        crit = {}

        if task_ids:
            crit.update({"task_id": {"$in": task_ids.split(",")}})

        return {"criteria": crit}<|MERGE_RESOLUTION|>--- conflicted
+++ resolved
@@ -1,12 +1,7 @@
 from fastapi import Query
-<<<<<<< HEAD
-from mp_api.core.query_operator import STORE_PARAMS, QueryOperator
-from emmet.core.xas import Edge, Type
-=======
 from maggma.api.query_operator import QueryOperator
 from maggma.api.utils import STORE_PARAMS
-from mp_api.routes.xas.models import Edge, XASType
->>>>>>> cafbc1dd
+from emmet.core.xas import Edge, Type
 from pymatgen.core.periodic_table import Element
 from typing import Optional
 
