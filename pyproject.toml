[build-system]
requires = ["setuptools", "setuptools-scm"]
build-backend = "setuptools.build_meta"

[project]
name = "mp-api"
authors = [
  { name = "The Materials Project", email = "feedback@materialsproject.org" },
]
description = "API Client for the Materials Project"
readme = "README.md"
requires-python = ">=3.9"
license = { text = "modified BSD" }
classifiers = [
  "Programming Language :: Python :: 3",
  "Development Status :: 4 - Beta",
  "Intended Audience :: Science/Research",
  "Intended Audience :: Information Technology",
  "Operating System :: OS Independent",
  "Topic :: Scientific/Engineering",
]
dependencies = [
  "setuptools",
  "msgpack",
  "maggma>=0.57.1",
<<<<<<< HEAD
  "pymatgen>=2022.3.7",
=======
  "pymatgen>=2022.3.7,!=2024.2.20",
>>>>>>> 8724ebe2
  "typing-extensions>=3.7.4.1",
  "requests>=2.23.0",
  "monty>=2023.9.25",
  "emmet-core>=0.78.0rc3",
<<<<<<< HEAD
  "smart_open",
=======
>>>>>>> 8724ebe2
]
dynamic = ["version"]

[project.optional-dependencies]
all = ["emmet-core[all]>=0.69.1", "custodian", "mpcontribs-client", "boto3"]
test = [
  "pre-commit",
  "pytest",
  "pytest-asyncio",
  "pytest-cov",
  "pytest-mock",
  "flake8",
  "pycodestyle",
  "mypy",
  "mypy-extensions",
  "typing-extensions",
  "types-pkg_resources",
  "types-requests",
]

[tool.setuptools.packages.find]
include = ["mp_api*"]
namespaces = true

[tool.setuptools_scm]

[tool.pytest.ini_options]
minversion = "6.0"
addopts = ["-ra", "--showlocals", "--strict-markers", "--strict-config"]
xfail_strict = true
filterwarnings = ["default"]
log_cli_level = "info"
testpaths = ["tests"]

[tool.ruff]
target-version = "py38"
select = [
  "B",   # flake8-bugbear
  "D",   # pydocstyle
  "E",   # pycodestyle
  "F",   # pyflakes
  "I",   # isort
  "PLE", # pylint error
  "PLW", # pylint warning
  "PYI", # flakes8-pyi
  "Q",   # flake8-quotes
  "SIM", # flake8-simplify
  "TID", # tidy imports
  "UP",  # pyupgrade
  "W",   # pycodestyle
  "YTT", # flake8-2020
]
ignore = [
  "B019",    # Use of functools.lru_cache or functools.cache on methods can lead to memory leaks
  "B028",    # No explicit stacklevel keyword argument found
  "B904",    # Within an except clause, raise exceptions with raise ... from err
  "D100",    # Missing docstring in public module
  "D104",    # Missing docstring in public package
  "D101",    # Missing docstring in public class
  "D102",    # Missing docstring in public method
  "D105",    # Missing docstring in magic method
  "D106",    # Missing docstring in public nested class
  "D205",    # 1 blank line required between summary line and description
  "PLW2901", # Outer for loop variable overwritten by inner assignment target
  "SIM105",  # Use contextlib.suppress(FileNotFoundError) instead of try-except-pass
  "SIM115",  # Use context handler for opening files,
  "E501",
]
exclude = ["docs", ".ruff_cache", "requirements", "test*", "settings.py"]
pydocstyle.convention = "google"
flake8-unused-arguments.ignore-variadic-names = true
isort.required-imports = ["from __future__ import annotations"]

[tool.ruff.per-file-ignores]
"*/__init__.py" = ["F401"] # F401: imported but unused<|MERGE_RESOLUTION|>--- conflicted
+++ resolved
@@ -23,19 +23,12 @@
   "setuptools",
   "msgpack",
   "maggma>=0.57.1",
-<<<<<<< HEAD
-  "pymatgen>=2022.3.7",
-=======
   "pymatgen>=2022.3.7,!=2024.2.20",
->>>>>>> 8724ebe2
   "typing-extensions>=3.7.4.1",
   "requests>=2.23.0",
   "monty>=2023.9.25",
   "emmet-core>=0.78.0rc3",
-<<<<<<< HEAD
   "smart_open",
-=======
->>>>>>> 8724ebe2
 ]
 dynamic = ["version"]
 
